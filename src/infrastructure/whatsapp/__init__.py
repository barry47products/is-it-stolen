--- conflicted
+++ resolved
@@ -1,6 +1,12 @@
 """WhatsApp infrastructure components."""
 
-<<<<<<< HEAD
+from src.infrastructure.whatsapp.client import WhatsAppClient
+from src.infrastructure.whatsapp.exceptions import (
+    WhatsAppAPIError,
+    WhatsAppError,
+    WhatsAppMediaError,
+    WhatsAppRateLimitError,
+)
 from src.infrastructure.whatsapp.webhook_handler import (
     WebhookHandler,
     verify_webhook_signature,
@@ -8,21 +14,10 @@
 
 __all__ = [
     "WebhookHandler",
-    "verify_webhook_signature",
-=======
-from src.infrastructure.whatsapp.client import WhatsAppClient
-from src.infrastructure.whatsapp.exceptions import (
-    WhatsAppAPIError,
-    WhatsAppError,
-    WhatsAppMediaError,
-    WhatsAppRateLimitError,
-)
-
-__all__ = [
     "WhatsAppAPIError",
     "WhatsAppClient",
     "WhatsAppError",
     "WhatsAppMediaError",
     "WhatsAppRateLimitError",
->>>>>>> 5f75d058
+    "verify_webhook_signature",
 ]